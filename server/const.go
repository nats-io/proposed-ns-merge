// Copyright 2012-2022 The NATS Authors
// Licensed under the Apache License, Version 2.0 (the "License");
// you may not use this file except in compliance with the License.
// You may obtain a copy of the License at
//
// http://www.apache.org/licenses/LICENSE-2.0
//
// Unless required by applicable law or agreed to in writing, software
// distributed under the License is distributed on an "AS IS" BASIS,
// WITHOUT WARRANTIES OR CONDITIONS OF ANY KIND, either express or implied.
// See the License for the specific language governing permissions and
// limitations under the License.

package server

import (
	"time"
)

// Command is a signal used to control a running nats-server process.
type Command string

// Valid Command values.
const (
	CommandStop   = Command("stop")
	CommandQuit   = Command("quit")
	CommandReopen = Command("reopen")
	CommandReload = Command("reload")

	// private for now
	commandLDMode = Command("ldm")
	commandTerm   = Command("term")
)

var (
	// gitCommit injected at build
	gitCommit string
	// trustedKeys is a whitespace separated array of trusted operator's public nkeys.
	trustedKeys string
)

const (
	// VERSION is the current version for the server.
<<<<<<< HEAD
	VERSION = "2.10.0-beta.3"
=======
	VERSION = "2.9.9-beta"
>>>>>>> 6f616c57

	// PROTO is the currently supported protocol.
	// 0 was the original
	// 1 maintains proto 0, adds echo abilities for CONNECT from the client. Clients
	// should not send echo unless proto in INFO is >= 1.
	PROTO = 1

	// DEFAULT_PORT is the default port for client connections.
	DEFAULT_PORT = 4222

	// RANDOM_PORT is the value for port that, when supplied, will cause the
	// server to listen on a randomly-chosen available port. The resolved port
	// is available via the Addr() method.
	RANDOM_PORT = -1

	// DEFAULT_HOST defaults to all interfaces.
	DEFAULT_HOST = "0.0.0.0"

	// MAX_CONTROL_LINE_SIZE is the maximum allowed protocol control line size.
	// 4k should be plenty since payloads sans connect/info string are separate.
	MAX_CONTROL_LINE_SIZE = 4096

	// MAX_PAYLOAD_SIZE is the maximum allowed payload size. Should be using
	// something different if > 1MB payloads are needed.
	MAX_PAYLOAD_SIZE = (1024 * 1024)

	// MAX_PAYLOAD_MAX_SIZE is the size at which the server will warn about
	// max_payload being too high. In the future, the server may enforce/reject
	// max_payload above this value.
	MAX_PAYLOAD_MAX_SIZE = (8 * 1024 * 1024)

	// MAX_PENDING_SIZE is the maximum outbound pending bytes per client.
	MAX_PENDING_SIZE = (64 * 1024 * 1024)

	// DEFAULT_MAX_CONNECTIONS is the default maximum connections allowed.
	DEFAULT_MAX_CONNECTIONS = (64 * 1024)

	// TLS_TIMEOUT is the TLS wait time.
	TLS_TIMEOUT = 2 * time.Second

	// AUTH_TIMEOUT is the authorization wait time.
	AUTH_TIMEOUT = 2 * time.Second

	// DEFAULT_PING_INTERVAL is how often pings are sent to clients and routes.
	DEFAULT_PING_INTERVAL = 2 * time.Minute

	// DEFAULT_PING_MAX_OUT is maximum allowed pings outstanding before disconnect.
	DEFAULT_PING_MAX_OUT = 2

	// CR_LF string
	CR_LF = "\r\n"

	// LEN_CR_LF hold onto the computed size.
	LEN_CR_LF = len(CR_LF)

	// DEFAULT_FLUSH_DEADLINE is the write/flush deadlines.
	DEFAULT_FLUSH_DEADLINE = 10 * time.Second

	// DEFAULT_HTTP_PORT is the default monitoring port.
	DEFAULT_HTTP_PORT = 8222

	// DEFAULT_HTTP_BASE_PATH is the default base path for monitoring.
	DEFAULT_HTTP_BASE_PATH = "/"

	// ACCEPT_MIN_SLEEP is the minimum acceptable sleep times on temporary errors.
	ACCEPT_MIN_SLEEP = 10 * time.Millisecond

	// ACCEPT_MAX_SLEEP is the maximum acceptable sleep times on temporary errors
	ACCEPT_MAX_SLEEP = 1 * time.Second

	// DEFAULT_ROUTE_CONNECT Route solicitation intervals.
	DEFAULT_ROUTE_CONNECT = 1 * time.Second

	// DEFAULT_ROUTE_RECONNECT Route reconnect intervals.
	DEFAULT_ROUTE_RECONNECT = 1 * time.Second

	// DEFAULT_ROUTE_DIAL Route dial timeout.
	DEFAULT_ROUTE_DIAL = 1 * time.Second

	// DEFAULT_LEAF_NODE_RECONNECT LeafNode reconnect interval.
	DEFAULT_LEAF_NODE_RECONNECT = time.Second

	// DEFAULT_LEAF_TLS_TIMEOUT TLS timeout for LeafNodes
	DEFAULT_LEAF_TLS_TIMEOUT = 2 * time.Second

	// PROTO_SNIPPET_SIZE is the default size of proto to print on parse errors.
	PROTO_SNIPPET_SIZE = 32

	// MAX_CONTROL_LINE_SNIPPET_SIZE is the default size of proto to print on max control line errors.
	MAX_CONTROL_LINE_SNIPPET_SIZE = 128

	// MAX_MSG_ARGS Maximum possible number of arguments from MSG proto.
	MAX_MSG_ARGS = 4

	// MAX_RMSG_ARGS Maximum possible number of arguments from RMSG proto.
	MAX_RMSG_ARGS = 6

	// MAX_HMSG_ARGS Maximum possible number of arguments from HMSG proto.
	MAX_HMSG_ARGS = 7

	// MAX_PUB_ARGS Maximum possible number of arguments from PUB proto.
	MAX_PUB_ARGS = 3

	// MAX_HPUB_ARGS Maximum possible number of arguments from HPUB proto.
	MAX_HPUB_ARGS = 4

	// DEFAULT_MAX_CLOSED_CLIENTS is the maximum number of closed connections we hold onto.
	DEFAULT_MAX_CLOSED_CLIENTS = 10000

	// DEFAULT_LAME_DUCK_DURATION is the time in which the server spreads
	// the closing of clients when signaled to go in lame duck mode.
	DEFAULT_LAME_DUCK_DURATION = 2 * time.Minute

	// DEFAULT_LAME_DUCK_GRACE_PERIOD is the duration the server waits, after entering
	// lame duck mode, before starting closing client connections.
	DEFAULT_LAME_DUCK_GRACE_PERIOD = 10 * time.Second

	// DEFAULT_LEAFNODE_INFO_WAIT Route dial timeout.
	DEFAULT_LEAFNODE_INFO_WAIT = 1 * time.Second

	// DEFAULT_LEAFNODE_PORT is the default port for remote leafnode connections.
	DEFAULT_LEAFNODE_PORT = 7422

	// DEFAULT_CONNECT_ERROR_REPORTS is the number of attempts at which a
	// repeated failed route, gateway or leaf node connection is reported.
	// This is used for initial connection, that is, when the server has
	// never had a connection to the given endpoint. Once connected, and
	// if a disconnect occurs, DEFAULT_RECONNECT_ERROR_REPORTS is used
	// instead.
	// The default is to report every 3600 attempts (roughly every hour).
	DEFAULT_CONNECT_ERROR_REPORTS = 3600

	// DEFAULT_RECONNECT_ERROR_REPORTS is the default number of failed
	// attempt to reconnect a route, gateway or leaf node connection.
	// The default is to report every attempt.
	DEFAULT_RECONNECT_ERROR_REPORTS = 1

	// DEFAULT_RTT_MEASUREMENT_INTERVAL is how often we want to measure RTT from
	// this server to clients, routes, gateways or leafnode connections.
	DEFAULT_RTT_MEASUREMENT_INTERVAL = time.Hour

	// DEFAULT_ALLOW_RESPONSE_MAX_MSGS is the default number of responses allowed
	// for a reply subject.
	DEFAULT_ALLOW_RESPONSE_MAX_MSGS = 1

	// DEFAULT_ALLOW_RESPONSE_EXPIRATION is the default time allowed for a given
	// dynamic response permission.
	DEFAULT_ALLOW_RESPONSE_EXPIRATION = 2 * time.Minute

	// DEFAULT_SERVICE_EXPORT_RESPONSE_THRESHOLD is the default time that the system will
	// expect a service export response to be delivered. This is used in corner cases for
	// time based cleanup of reverse mapping structures.
	DEFAULT_SERVICE_EXPORT_RESPONSE_THRESHOLD = 2 * time.Minute

	// DEFAULT_SERVICE_LATENCY_SAMPLING is the default sampling rate for service
	// latency metrics
	DEFAULT_SERVICE_LATENCY_SAMPLING = 100

	// DEFAULT_SYSTEM_ACCOUNT
	DEFAULT_SYSTEM_ACCOUNT = "$SYS"

	// DEFAULT GLOBAL_ACCOUNT
	DEFAULT_GLOBAL_ACCOUNT = "$G"

	// DEFAULT_FETCH_TIMEOUT is the default time that the system will wait for an account fetch to return.
	DEFAULT_ACCOUNT_FETCH_TIMEOUT = 1900 * time.Millisecond
)<|MERGE_RESOLUTION|>--- conflicted
+++ resolved
@@ -41,11 +41,7 @@
 
 const (
 	// VERSION is the current version for the server.
-<<<<<<< HEAD
-	VERSION = "2.10.0-beta.3"
-=======
-	VERSION = "2.9.9-beta"
->>>>>>> 6f616c57
+	VERSION = "2.10.0-beta.4"
 
 	// PROTO is the currently supported protocol.
 	// 0 was the original
